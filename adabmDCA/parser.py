import argparse
from pathlib import Path

def add_args_dca(parser : argparse.ArgumentParser) -> argparse.ArgumentParser:
    dca_args = parser.add_argument_group("General DCA arguments")
    dca_args.add_argument("-d", "--data",         type=Path,  required=True,        help="Filename of the dataset to be used for training the model.")
    dca_args.add_argument("-o", "--output",       type=Path,  default='DCA_model',  help="(Defaults to DCA_model). Path to the folder where to save the model.")
    dca_args.add_argument("-m", "--model",        type=str,   default="bmDCA",      help="(Defaults to bmDCA). Type of model to be trained.", choices=["bmDCA", "eaDCA", "edDCA"])
    # Optional arguments
    dca_args.add_argument("-t", "--test",         type=Path,  default=None,         help="(Defaults to None). Filename of the dataset to be used for testing the model.")
    dca_args.add_argument("-p", "--path_params",  type=Path,  default=None,         help="(Defaults to None) Path to the file containing the model's parameters. Required for restoring the training.")
    dca_args.add_argument("-c", "--path_chains",  type=Path,  default=None,         help="(Defaults to None) Path to the fasta file containing the model's chains. Required for restoring the training.")
    dca_args.add_argument("-l", "--label",        type=str,   default=None,         help="(Defaults to None). If provoded, adds a label to the output files inside the output folder.")
    dca_args.add_argument("--alphabet",           type=str,   default="protein",    help="(Defaults to protein). Type of encoding for the sequences. Choose among ['protein', 'rna', 'dna'] or a user-defined string of tokens.")
    dca_args.add_argument("--lr",                 type=float, default=0.05,         help="(Defaults to 0.05). Learning rate.")
    dca_args.add_argument("--nsweeps",            type=int,   default=10,           help="(Defaults to 10). Number of sweeps for each gradient estimation.")
    dca_args.add_argument("--sampler",            type=str,   default="gibbs",      help="(Defaults to gibbs). Sampling method to be used.", choices=["metropolis", "gibbs"])
    dca_args.add_argument("--nchains",            type=int,   default=10000,        help="(Defaults to 10000). Number of Markov chains to run in parallel.")
    dca_args.add_argument("--target",             type=float, default=0.95,         help="(Defaults to 0.95). Pearson correlation coefficient on the two-sites statistics to be reached.")
    dca_args.add_argument("--nepochs",            type=int,   default=50000,        help="(Defaults to 50000). Maximum number of epochs allowed.")
    dca_args.add_argument("--pseudocount",        type=float, default=None,         help="(Defaults to None). Pseudo count for the single and two-sites statistics. Acts as a regularization. If None, it is set to 1/Meff.")
    dca_args.add_argument("--seed",               type=int,   default=0,            help="(Defaults to 0). Seed for the random number generator.")
    dca_args.add_argument("--wandb",              action="store_true",              help="If provided, logs the training on Weights and Biases.")
    dca_args.add_argument("--device",             type=str,   default="cuda",       help="(Defaults to cuda). Device to be used.")
    dca_args.add_argument("--dtype",              type=str,   default="float32",    help="(Defaults to float32). Data type to be used.")
    
    return parser


def add_args_reweighting(parser : argparse.ArgumentParser) -> argparse.ArgumentParser:
    weight_args = parser.add_argument_group("Sequence reweighting arguments")
    weight_args.add_argument("-w", "--weights",      type=Path,  default=None,         help="(Defaults to None). Path to the file containing the weights of the sequences. If None, the weights are computed automatically.")
    weight_args.add_argument("--clustering_seqid",   type=float, default=0.8,          help="(Defaults to 0.8). Sequence Identity threshold for clustering. Used only if 'weights' is not provided.")
    weight_args.add_argument("--no_reweighting",     action="store_true",              help="If provided, the reweighting of the sequences is not performed.")

    return parser


def add_args_checkpoint(parser : argparse.ArgumentParser) -> argparse.ArgumentParser:
    checkpoint_args = parser.add_argument_group("Checkpoint arguments")
    checkpoint_args.add_argument("--checkpoints",     type=str,   default="linear",     help="(Defaults to 'linear'). Choses the type of checkpoint criterium to be used.", choices=["linear", "acceptance"])
    checkpoint_args.add_argument("--target_acc_rate", type=float, default=0.5,          help="(Defaults to 0.5). Target acceptance rate for deciding when to save the model when the 'acceptance' checkpoint is used.")
    
    return parser


def add_args_eaDCA(parser : argparse.ArgumentParser) -> argparse.ArgumentParser:
    eadca_args = parser.add_argument_group("eaDCA arguments")
    eadca_args.add_argument("--gsteps",           type=int,   default=10,           help="(Defaults to 10). Number of gradient updates to be performed on a given graph.")
    eadca_args.add_argument("--factivate",        type=float, default=0.001,        help="(Defaults to 0.001). Fraction of inactive couplings to be proposed for activation at each graph update.")

    return parser


def add_args_edDCA(parser : argparse.ArgumentParser) -> argparse.ArgumentParser:
    eddca_args = parser.add_argument_group("edDCA arguments")
    eddca_args.add_argument("--density",          type=float, default=0.02,         help="(Defaults to 0.02). Target density to be reached.")
    eddca_args.add_argument("--drate",            type=float, default=0.01,         help="(Defaults to 0.01). Fraction of remaining couplings to be pruned at each decimation step.")

    return parser


def add_args_train(parser : argparse.ArgumentParser) -> argparse.ArgumentParser:
    parser = add_args_dca(parser)
    parser = add_args_eaDCA(parser)
    parser = add_args_edDCA(parser)
    parser = add_args_reweighting(parser)
    parser = add_args_checkpoint(parser)
    
    return parser


def add_args_energies(parser : argparse.ArgumentParser) -> argparse.ArgumentParser:
    parser.add_argument("-d", "--data",         type=Path,   required=True,      help="Path to the fasta file containing the sequences.")
    parser.add_argument("-p", "--path_params",  type=Path,   required=True,      help="Path to the file containing the parameters of DCA model.")
    parser.add_argument("-o", "--output",       type=Path,   required=True,      help="Path to the folder where to save the output.")
    parser.add_argument("--alphabet",           type=str,    default="protein",  help="(Defaults to protein). Type of encoding for the sequences. Choose among ['protein', 'rna', 'dna'] or a user-defined string of tokens.")
    parser.add_argument("--device",             type=str,    default="cuda",     help="(Defaults to cuda). Device to be used.")
    parser.add_argument("--dtype",              type=str,    default="float32",  help="(Defaults to float32). Data type to be used.")

    return parser


def add_args_contacts(parser : argparse.ArgumentParser) -> argparse.ArgumentParser:
    parser.add_argument("-p", "--path_params",  type=Path,   required=True,          help="Path to the file containing the parameters of DCA model to sample from.")
    parser.add_argument("-o", "--output",       type=Path,   required=True,          help="Path to the folder where to save the output.")
    parser.add_argument("-l", "--label",        type=str,    default=None,           help="(Defaults to None). If provoded, adds a label to the output files inside the output folder.")
    parser.add_argument("--alphabet",           type=str,    default="protein",      help="(Defaults to protein). Type of encoding for the sequences. Choose among ['protein', 'rna', 'dna'] or a user-defined string of tokens.")
    parser.add_argument("--device",             type=str,    default="cuda",         help="(Defaults to cuda). Device to be used.")
    parser.add_argument("--dtype",              type=str,    default="float32",      help="(Defaults to float32). Data type to be used.")
    
    return parser


def add_args_dms(parser : argparse.ArgumentParser) -> argparse.ArgumentParser:
    parser.add_argument("-d", "--data",         type=Path,   required=True,      
                        help="Path to the fasta file containing wild type sequence. If more than one sequence is present, the first one is used.")
    parser.add_argument("-p", "--path_params",  type=Path,   required=True,      help="Path to the file containing the parameters of DCA model to sample from.")
    parser.add_argument("-o", "--output",       type=Path,   required=True,      help="Path to the folder where to save the output.")
    parser.add_argument("--alphabet",           type=str,    default="protein",  help="(Defaults to protein). Type of encoding for the sequences. Choose among ['protein', 'rna', 'dna'] or a user-defined string of tokens.")
    parser.add_argument("--device",             type=str,    default="cuda",     help="(Defaults to cuda). Device to be used.")
    parser.add_argument("--dtype",              type=str,    default="float32",  help="(Defaults to float32). Data type to be used.")

    return parser


def add_args_sample(parser : argparse.ArgumentParser) -> argparse.ArgumentParser:
    parser.add_argument("-p", "--path_params",  type=Path,   required=True,      help="Path to the file containing the parameters of DCA model to sample from.")
    parser.add_argument("-d", "--data",         type=Path,   required=True,      help="Path to the file containing the data to sample from.")
    parser.add_argument("-o", "--output",       type=Path,   required=True,      help="Path to the folder where to save the output.")
    parser.add_argument("--ngen",               type=int,    required=True,      help="Number of sequences to be generated.") 
    
    # Optional arguments
    parser.add_argument("-l", "--label",        type=str,    default="sampling", help="(Defaults to 'sampling'). Label to be used for the output files.")
    parser.add_argument("--nmeasure",           type=int,    default=10000,      help="(Defaults to min(10000, len(data)). Number of data sequences to use for computing the mixing time.")
    parser.add_argument("--nmix",               type=int,    default=2,          help="(Defaults to 2). Number of mixing times used to generate 'ngen' sequences starting from random.")
    parser.add_argument("--max_nsweeps",        type=int,    default=1000,       help="(Defaults to 1000). Maximum number of chain updates.")
    parser.add_argument("--alphabet",           type=str,    default="protein",  help="(Defaults to protein). Type of encoding for the sequences. Choose among ['protein', 'rna', 'dna'] or a user-defined string of tokens.")
    parser.add_argument("--sampler",            type=str,    default="gibbs",    help="(Defaults to gibbs). Sampling method to be used. Choose between 'metropolis' and 'gibbs'.")
    parser.add_argument("--beta",               type=float,  default=1.0,        help="(Defaults to 1.0). Inverse temperature for the sampling.")
    parser.add_argument("--pseudocount",        type=float,  default=None,       help="(Defaults to None). Pseudocount for the single and two points statistics used during the training. If None, 1/Meff is used.")
    parser.add_argument("--device",             type=str,    default="cuda",     help="(Defaults to cuda). Device to perform computations on.")
    parser.add_argument("--dtype",              type=str,    default="float32",  help="(Defaults to float32). Data type to be used.")
    
    parser = add_args_reweighting(parser)
    
    return parser

<<<<<<< HEAD

def add_args_tdint(parser : argparse.ArgumentParser) -> argparse.ArgumentParser:
    parser.add_argument("-p", "--path_params",      type=Path,   required=True,           help="Path to the file containing the parameters of DCA model to sample from.")
    parser.add_argument("-d", "--data",             type=Path,   required=True,           help="Path to the file containing the data to sample from.")
    parser.add_argument("-t", "--path_targetseq",   type=Path,   required=True,           help="Path to the file containing the target sequence.")
    parser.add_argument("-o", "--output",           type=Path,   default='DCA_model',     help="Path to the folder where to save the output.")
   
    # Optional arguments
    parser.add_argument("-c", "--path_chains",  type=Path,   default=None,            help="(Defaults to None). Path to the fasta file containing the model's chains. Required for restoring the training.")
    parser.add_argument("-l", "--label",        type=str,    default="sampling",      help="(Defaults to 'sampling'). Label to be used for the output files.")
    parser.add_argument("--ngen",               type=int,    default=10000,           help="(Defaults to 10_000). Number of sequences to be use.") 
    parser.add_argument("--theta_max",          type=float,  default=5,               help="(Defaults to 5). Maximum integration strength") 
    parser.add_argument("--nsteps",             type=int,    default=100,             help="(Defaults to 100). Number of integration steps.")
    parser.add_argument("--nsweeps",            type=int,    default=100,             help="(Defaults to 100). Number of chain updates for each integration step.")
    parser.add_argument("--nsweeps_theta",      type=int,    default=100,             help="(Defaults to 100). Number of chain updates to thermalize chains at theta_max.")
    parser.add_argument("--nsweeps_zero",       type=int,    default=100,             help="(Defaults to 100). Number of chain updates to thermalize chains at theta=0.")
    parser.add_argument("--alphabet",           type=str,    default="protein",       help="(Defaults to protein). Type of encoding for the sequences. Choose among ['protein', 'rna', 'dna'] or a user-defined string of tokens.")
    parser.add_argument("--device",             type=str,    default="cuda",          help="(Defaults to cuda). Device to perform computations on.")
    parser.add_argument("--dtype",              type=str,    default="float32",       help="(Defaults to float32). Data type to be used.")
    parser.add_argument("--nepochs",            type=int,    default=0,               help="(Defaults to 50000). Maximum number of epochs allowed.")
    parser.add_argument("--seed",               type=int,    default=0,               help="(Defaults to 0). Seed for the random number generator.")

    parser = add_args_checkpoint(parser)

=======
def add_args_reintegration(parser : argparse.ArgumentParser) -> argparse.ArgumentParser:
    parser.add_argument("--reint",  type=Path,   required=True,  help="Path to the fasta file containing the reintegrated sequences.")
    parser.add_argument("--adj",    type=Path,   required=True,  help="Path to the file containing the adjustment vector.")
    parser.add_argument("--lambda_", type=float,    required=True,  help="Lambda parameter for the reintegration.")
    
>>>>>>> 09d6a75c
    return parser<|MERGE_RESOLUTION|>--- conflicted
+++ resolved
@@ -126,8 +126,6 @@
     
     return parser
 
-<<<<<<< HEAD
-
 def add_args_tdint(parser : argparse.ArgumentParser) -> argparse.ArgumentParser:
     parser.add_argument("-p", "--path_params",      type=Path,   required=True,           help="Path to the file containing the parameters of DCA model to sample from.")
     parser.add_argument("-d", "--data",             type=Path,   required=True,           help="Path to the file containing the data to sample from.")
@@ -151,11 +149,9 @@
 
     parser = add_args_checkpoint(parser)
 
-=======
 def add_args_reintegration(parser : argparse.ArgumentParser) -> argparse.ArgumentParser:
     parser.add_argument("--reint",  type=Path,   required=True,  help="Path to the fasta file containing the reintegrated sequences.")
     parser.add_argument("--adj",    type=Path,   required=True,  help="Path to the file containing the adjustment vector.")
     parser.add_argument("--lambda_", type=float,    required=True,  help="Lambda parameter for the reintegration.")
-    
->>>>>>> 09d6a75c
+
     return parser